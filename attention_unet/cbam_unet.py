--- conflicted
+++ resolved
@@ -236,11 +236,7 @@
             
         return self.loss_fnc.compute_loss(y_true, y_pred)
 
-<<<<<<< HEAD
-
-=======
-    
->>>>>>> f3f9ce82
+
     def compute_metrics(self, y_true, y_pred):
         
         '''Implementation code to calculate desired metrics of CBAM model. 
@@ -265,10 +261,6 @@
         
         return acc, iou, dice
     
-<<<<<<< HEAD
-    
-=======
->>>>>>> f3f9ce82
     def get_binary_mask(self, y_pred):
         
         '''Converts the output to a binary semantic mask.
